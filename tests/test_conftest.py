# vim: ft=python fileencoding=utf-8 sts=4 sw=4 et:

# Copyright 2015 Florian Bruhin (The Compiler) <mail@qutebrowser.org>
#
# This file is part of qutebrowser.
#
# qutebrowser is free software: you can redistribute it and/or modify
# it under the terms of the GNU General Public License as published by
# the Free Software Foundation, either version 3 of the License, or
# (at your option) any later version.
#
# qutebrowser is distributed in the hope that it will be useful,
# but WITHOUT ANY WARRANTY; without even the implied warranty of
# MERCHANTABILITY or FITNESS FOR A PARTICULAR PURPOSE.  See the
# GNU General Public License for more details.
#
# You should have received a copy of the GNU General Public License
# along with qutebrowser.  If not, see <http://www.gnu.org/licenses/>.

"""Various meta-tests for conftest.py."""


import os
import sys
import warnings
import inspect

import pytest

import qutebrowser


def test_qapp_name(qapp):
    """Make sure the QApplication name is changed when we use qapp."""
    assert qapp.applicationName() == 'qute_test'


def test_no_qapp(request):
    """Make sure a test without qapp doesn't use qapp (via autouse)."""
    assert 'qapp' not in request.fixturenames


def test_fail_on_warnings():
    with pytest.raises(PendingDeprecationWarning):
        warnings.warn('test', PendingDeprecationWarning)


<<<<<<< HEAD
@pytest.mark.xfail(reason="https://github.com/The-Compiler/qutebrowser/issues/1070")
def test_installed_package():
    """Make sure the tests are running against the installed package."""
    print(sys.path)
    assert '.tox' in qutebrowser.__file__.split(os.sep)
=======
def test_getargspec():
    """Make sure the getargspec DeprecationWarning gets ignored."""
    inspect.getargspec(lambda: None)
>>>>>>> 56758c8c
<|MERGE_RESOLUTION|>--- conflicted
+++ resolved
@@ -45,14 +45,13 @@
         warnings.warn('test', PendingDeprecationWarning)
 
 
-<<<<<<< HEAD
 @pytest.mark.xfail(reason="https://github.com/The-Compiler/qutebrowser/issues/1070")
 def test_installed_package():
     """Make sure the tests are running against the installed package."""
     print(sys.path)
     assert '.tox' in qutebrowser.__file__.split(os.sep)
-=======
+
+
 def test_getargspec():
     """Make sure the getargspec DeprecationWarning gets ignored."""
-    inspect.getargspec(lambda: None)
->>>>>>> 56758c8c
+    inspect.getargspec(lambda: None)