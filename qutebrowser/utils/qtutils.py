--- conflicted
+++ resolved
@@ -37,11 +37,8 @@
 from PyQt5.QtCore import (qVersion, QEventLoop, QDataStream, QByteArray,
                           QIODevice, QSaveFile, QT_VERSION_STR,
                           PYQT_VERSION_STR, QFileDevice, QObject)
-<<<<<<< HEAD
 from PyQt5.QtGui import QColor
-=======
 from PyQt5.QtWidgets import QApplication
->>>>>>> f3dc55e1
 try:
     from PyQt5.QtWebKit import qWebKitVersion
 except ImportError:  # pragma: no cover
